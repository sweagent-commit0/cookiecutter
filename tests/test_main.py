--- conflicted
+++ resolved
@@ -25,53 +25,17 @@
 logging.basicConfig(format='%(levelname)s: %(message)s', level=logging.DEBUG)
 
 
-<<<<<<< HEAD
-class TestCookiecutterLocalNoInput(CookiecutterCleanSystemTestCase):
-
-    def test_cookiecutter(self):
-        main.cookiecutter('tests/fake-repo-pre/', no_input=True)
-=======
 class TestCookiecutterLocalWithInput(CookiecutterCleanSystemTestCase):
 
     @patch('cookiecutter.prompt.read_response', lambda x=u'': u'\n')
     def test_cookiecutter_local_with_input(self):
         main.cookiecutter('tests/fake-repo-pre/', no_input=False)
->>>>>>> a550efa3
         self.assertTrue(os.path.isdir('tests/fake-repo-pre/{{cookiecutter.repo_name}}'))
         self.assertFalse(os.path.isdir('tests/fake-repo-pre/fake-project'))
         self.assertTrue(os.path.isdir('fake-project'))
         self.assertTrue(os.path.isfile('fake-project/README.rst'))
         self.assertFalse(os.path.exists('fake-project/json/'))
 
-<<<<<<< HEAD
-    def test_cookiecutter_no_slash(self):
-        main.cookiecutter('tests/fake-repo-pre', no_input=True)
-        self.assertTrue(os.path.isdir('tests/fake-repo-pre/{{cookiecutter.repo_name}}'))
-        self.assertFalse(os.path.isdir('tests/fake-repo-pre/fake-project'))
-        self.assertTrue(os.path.isdir('fake-project'))
-        self.assertTrue(os.path.isfile('fake-project/README.rst'))
-        self.assertFalse(os.path.exists('fake-project/json/'))
-
-    def test_cookiecutter_no_input_extra_context(self):
-        """ `Call cookiecutter()` with `no_input=True` and `extra_context` """
-        main.cookiecutter(
-            'tests/fake-repo-pre',
-            no_input=True,
-            extra_context={'repo_name': 'fake-project-extra'}
-        )
-        self.assertTrue(os.path.isdir('fake-project-extra'))
-
-    def test_cookiecutter_templated_context(self):
-        """
-        `Call cookiecutter()` with `no_input=True` and templates in the
-        cookiecutter.json file
-        """
-        main.cookiecutter(
-            'tests/fake-repo-tmpl',
-            no_input=True
-        )
-        self.assertTrue(os.path.isdir('fake-project-templated'))
-=======
     @patch('cookiecutter.prompt.read_response', lambda x=u'': u'\n')
     def test_cookiecutter_input_extra_context(self):
         """ `Call cookiecutter()` with `no_input=False` and `extra_context` """
@@ -81,33 +45,12 @@
             extra_context={'repo_name': 'fake-project-input-extra'}
         )
         self.assertTrue(os.path.isdir('fake-project-input-extra'))
->>>>>>> a550efa3
 
     def tearDown(self):
         if os.path.isdir('fake-project'):
             utils.rmtree('fake-project')
-<<<<<<< HEAD
-        if os.path.isdir('fake-project-extra'):
-            utils.rmtree('fake-project-extra')
-        if os.path.isdir('fake-project-templated'):
-            utils.rmtree('fake-project-templated')
-
-
-class TestArgParsing(unittest.TestCase):
-
-    def test_parse_cookiecutter_args(self):
-        args = main.parse_cookiecutter_args(['project/'])
-        self.assertEqual(args.input_dir, 'project/')
-        self.assertEqual(args.checkout, None)
-
-    def test_parse_cookiecutter_args_with_branch(self):
-        args = main.parse_cookiecutter_args(['project/', '--checkout', 'develop'])
-        self.assertEqual(args.input_dir, 'project/')
-        self.assertEqual(args.checkout, 'develop')
-=======
         if os.path.isdir('fake-project-input-extra'):
             utils.rmtree('fake-project-input-extra')
->>>>>>> a550efa3
 
 
 class TestAbbreviationExpansion(unittest.TestCase):
